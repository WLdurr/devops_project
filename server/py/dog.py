--- conflicted
+++ resolved
@@ -11,10 +11,6 @@
 
 
 class Marble(BaseModel):
-<<<<<<< HEAD
-    # pos: str       # position on board (0 to 95) -- original but in my opinion it should be int
-=======
->>>>>>> c342571c
     pos: int       # position on board (0 to 95)
     is_save: bool  # true if marble was moved out of kennel and was not yet moved
 

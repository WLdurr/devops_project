--- conflicted
+++ resolved
@@ -1,8 +1,5 @@
-<<<<<<< HEAD
+# runcmd: cd ../.. & venv\Scripts\python server/py/dog_template.py
 from server.py.game import Game, Player
-=======
-# runcmd: cd ../.. & venv\Scripts\python server/py/dog_template.py
->>>>>>> 2246d088
 from typing import List, Optional, ClassVar
 from enum import Enum
 import random
@@ -185,6 +182,7 @@
         """ Get the complete, unmasked game state """
         return self.state
 
+
     def print_state(self) -> None:
         """ Print the current game state """
         if not self.state:
@@ -230,7 +228,7 @@
             actions.append(reshuffle_action)
             return actions
 
-        
+
         # Check if cards have to be exchanged
         elif self.state.bool_card_exchanged is False:
             # target_player (diagonal player)
@@ -336,7 +334,7 @@
 
             # --- Joker ---
             if card.rank == 'JKR':
-                for possible_card in range(1, 14):  
+                for possible_card in range(1, 14):
                     for marble in active_player.list_marble:
                         if marble.pos not in self.KENNEL_POSITIONS[active_player_idx]:
                             num_moves = possible_card
@@ -382,8 +380,8 @@
             if card.rank == '4':
                 for marble in active_player.list_marble:
                     if marble.pos not in self.KENNEL_POSITIONS[active_player_idx]:
-                        pos_to_backwards = (marble.pos - 4) % 64 
-                        pos_to_forwards = (marble.pos + 4) % 64  
+                        pos_to_backwards = (marble.pos - 4) % 64
+                        pos_to_forwards = (marble.pos + 4) % 64
 
                         # Check if backwards is allowed
                         test_state_backwards = self.state.model_copy(deep=True)
@@ -422,7 +420,7 @@
                 num_moves = int(card.rank)
 
         return actions
-    
+
     def apply_action(self, action: Action) -> None:
         """ Apply the given action to the game """
 
@@ -451,7 +449,7 @@
                 f"Not enough cards to deal even after reshuffling: "
                 f"required {total_cards_to_deal}, available {len(self.state.list_card_draw)}"
              )
-            
+
             # Move all remaining cards from players to discard pile -> I am not sure if we need this since the players shouldn't have cards anyway
             for player in self.state.list_player:
                 self.state.list_card_discard.extend(player.list_card)
@@ -466,7 +464,7 @@
             # Update exchange status
             self.state.bool_card_exchanged = False
             return
-    
+
         # Check input of pos_from and pos_to
         if (action.pos_from is not None and action.pos_from != -1 and
                 action.pos_to is not None and action.pos_to != -1):
@@ -527,12 +525,12 @@
     # Check that marbles do not start from the kennel
     if new_pos == start_pos:
         if marble.pos in kennel_pos:
-            return False 
+            return False
 
     # Check that marble do not enter in finish direct from kennel or start
     if new_pos in finish_pos:
         if marble.pos not in kennel_pos or marble.pos == start_pos:
-            return False  
+            return False
 
     # Check that marbles do not go back in kennel
     if new_pos in kennel_pos:
